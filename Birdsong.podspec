Pod::Spec.new do |s|
  s.name             = 'Birdsong'
<<<<<<< HEAD
  s.version          = '0.2.2'
=======
  s.version          = '0.3.0'
>>>>>>> 9a50a840
  s.summary          = 'WebSockets client for Phoenix Channels.'
  s.homepage         = 'https://github.com/sjrmanning/Birdsong'
  s.license          = { :type => 'MIT', :file => 'LICENSE' }
  s.author           = { 'Simon Manning' => 'https://github.com/sjrmanning' }
  s.social_media_url = 'https://twitter.com/sjrmanning'
  s.source           = { :git => 'https://github.com/sjrmanning/Birdsong.git', :tag => s.version.to_s }
  s.ios.deployment_target = '8.0'
  s.osx.deployment_target = '10.10'
  s.tvos.deployment_target = '9.0'
  s.source_files = 'Source/**/*'
<<<<<<< HEAD
  s.dependency 'Starscream', '1.1.1'
=======
  s.dependency 'Starscream', '~> 2.0'
>>>>>>> 9a50a840
end<|MERGE_RESOLUTION|>--- conflicted
+++ resolved
@@ -1,10 +1,6 @@
 Pod::Spec.new do |s|
   s.name             = 'Birdsong'
-<<<<<<< HEAD
-  s.version          = '0.2.2'
-=======
   s.version          = '0.3.0'
->>>>>>> 9a50a840
   s.summary          = 'WebSockets client for Phoenix Channels.'
   s.homepage         = 'https://github.com/sjrmanning/Birdsong'
   s.license          = { :type => 'MIT', :file => 'LICENSE' }
@@ -15,9 +11,5 @@
   s.osx.deployment_target = '10.10'
   s.tvos.deployment_target = '9.0'
   s.source_files = 'Source/**/*'
-<<<<<<< HEAD
-  s.dependency 'Starscream', '1.1.1'
-=======
   s.dependency 'Starscream', '~> 2.0'
->>>>>>> 9a50a840
 end